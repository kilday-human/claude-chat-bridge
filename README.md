--- conflicted
+++ resolved
@@ -1,8 +1,3 @@
-<<<<<<< HEAD
-# Claude-ChatGPT Bridge
-
-A Python bridge for facilitating conversations between Claude AI and ChatGPT.
-=======
 Claude ↔ ChatGPT Bridge
 
 A Python project demonstrating a bridge between Anthropic Claude and OpenAI ChatGPT with both a CLI and a Streamlit UI.
@@ -80,4 +75,3 @@
 Clear module separation
 
 Feel free to customize models, add features, and deploy your own demo!
->>>>>>> 670e5936

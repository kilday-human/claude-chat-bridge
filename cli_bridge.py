<<<<<<< HEAD
#!/usr/bin/env python3
import sys
import argparse

from bridge import run_bridge
from router import choose_model
from cost_ledger import log_cost_entry


def parse_args():
    parser = argparse.ArgumentParser(description="Claude–GPT Bridge CLI")
    parser.add_argument("prompt", type=str, help="Prompt to send")
    parser.add_argument("turns", type=int, nargs="?", default=1, help="Conversation turns")
    parser.add_argument("--gpt-model", type=str, default="gpt-4o-mini", help="OpenAI model name")
    parser.add_argument("--claude-model", type=str, default="claude-haiku", help="Anthropic model name")
    parser.add_argument("--max-tokens", type=int, default=512, help="Max tokens per call")
    parser.add_argument("--ensure-output", action="store_true", help="Ensure output is returned")
    parser.add_argument("--log-cost", action="store_true", help="Enable cost logging")
    parser.add_argument("--parallel", action="store_true", help="Run Claude + GPT in parallel")
    parser.add_argument("--mock", action="store_true", help="Use mock responses (no API cost)")
    parser.add_argument("--router", choices=["on", "off"], default="off", help="Enable router for cheap→strong fallback")
    return parser.parse_args()


def _print_debug_header(args):
    print("\n=== Claude–GPT Bridge ===")
    print(f"Prompt: {args.prompt}")
    print(f"Turns: {args.turns}")
    print(f"Router: {args.router}")
    print(f"GPT model: {args.gpt_model}")
    print(f"Claude model: {args.claude_model}")
    print("==========================\n")


def main():
    args = parse_args()
    _print_debug_header(args)

    try:
        # Step 1: Pick model via router
        chosen_gpt = args.gpt_model
        chosen_claude = args.claude_model
        if args.router == "on":
            chosen_gpt, chosen_claude = choose_model(
                args.prompt,
                cheap_gpt="gpt-4o-mini",
                strong_gpt="gpt-5",
                cheap_claude="claude-haiku",
                strong_claude="claude-sonnet-4"
            )
            print(f"[ROUTER] Selected GPT={chosen_gpt}, Claude={chosen_claude}")

        # Step 2: Run the bridge
        result, usage = run_bridge(
            prompt=args.prompt,
            turns=args.turns,
            gpt_model=chosen_gpt,
            claude_model=chosen_claude,
            max_tokens=args.max_tokens,
            ensure_output=args.ensure_output,
            log_cost=args.log_cost,
            parallel=args.parallel,
=======
from __future__ import annotations  # must be first!

from dotenv import load_dotenv
load_dotenv()

import argparse
import concurrent.futures

from src.router import choose_model
from src.cost_ledger import log_cost

from src.wrappers.chatgpt_wrapper import send_to_chatgpt
try:
    from src.wrappers.claude_wrapper import send_to_claude
except ImportError:
    def send_to_claude(prompt: str, mock: bool = False, **kwargs):
        return "[claude-wrapper-missing] " + prompt, {
            "model": "claude-missing",
            "usage": {"in": 0, "out": 0, "total": 0},
        }


def run_once(prompt: str, use_router: bool = False, mock: bool = False, max_tokens: int = 512, dual: bool = False) -> str:
    outputs = []

    if dual:
        gpt_text, gpt_meta = send_to_chatgpt(prompt, mock=mock)
        claude_text, claude_meta = send_to_claude(prompt, mock=mock, max_tokens=max_tokens)

        log_cost("chatgpt", gpt_meta["usage"]["total"])
        log_cost("claude", claude_meta["usage"]["total"])

        outputs.append(f"[GPT] {gpt_text}")
        outputs.append(f"[CLAUDE] {claude_text}")
        outputs.append("Router Decision: dual mode (both models)")
    else:
        if use_router:
            decision = choose_model(prompt)
            model = decision["model"]
            reason = decision["reason"]
        else:
            decision = {"model": "gpt-mini", "reason": "router disabled (default gpt-mini)"}
            model = decision["model"]
            reason = decision["reason"]

        if model.startswith("claude"):
            text, meta = send_to_claude(prompt, mock=mock, max_tokens=max_tokens)
            label = "CLAUDE"
        else:
            text, meta = send_to_chatgpt(prompt, mock=mock)
            label = "GPT" if model == "gpt" else "GPT-MINI"

        log_cost(model, meta["usage"]["total"])
        outputs.append(f"[{label}] {text}")
        outputs.append(f"Router Decision: {reason}")

    return "\n".join(outputs)


def main():
    parser = argparse.ArgumentParser()
    parser.add_argument("prompt", help="Prompt to send")
    parser.add_argument("n", type=int, nargs="?", default=1, help="Number of runs")
    parser.add_argument("--router", action="store_true", help="Enable router")
    parser.add_argument("--mock", action="store_true", help="Use mock replies")
    parser.add_argument("--parallel", action="store_true", help="Run requests in parallel")
    parser.add_argument("--no-parallel", action="store_true", help="Force sequential execution")
    parser.add_argument("--max-tokens", type=int, default=512, help="Max tokens for generation")
    parser.add_argument("--dual", action="store_true", help="Send to both GPT and Claude")
    args = parser.parse_args()

    def _worker(i: int):
        reply = run_once(
            args.prompt,
            use_router=args.router,
>>>>>>> fb8b5342
            mock=args.mock,
            max_tokens=args.max_tokens,
            dual=args.dual,
        )
<<<<<<< HEAD

        # Step 3: Log cost entry
        if args.log_cost and usage:
            log_cost_entry(
                model_used=usage.get("model"),
                tokens=usage.get("tokens", 0),
                cost_usd=usage.get("cost", 0.0)
            )

        print("\n=== Output ===\n")
        print(result)

    except KeyboardInterrupt:
        print("\n[INFO] Interrupted by user.")
        sys.exit(130)
=======
        output = f"\n=== Reply {i+1} ===\n{reply}\nBridge complete\n"
        return output

    if args.parallel and not args.no_parallel and args.n > 1:
        with concurrent.futures.ThreadPoolExecutor() as executor:
            futures = [executor.submit(_worker, i) for i in range(args.n)]
            for f in concurrent.futures.as_completed(futures):
                print(f.result())
    else:
        for i in range(args.n):
            print(_worker(i))
>>>>>>> fb8b5342


if __name__ == "__main__":
    main()<|MERGE_RESOLUTION|>--- conflicted
+++ resolved
@@ -1,67 +1,3 @@
-<<<<<<< HEAD
-#!/usr/bin/env python3
-import sys
-import argparse
-
-from bridge import run_bridge
-from router import choose_model
-from cost_ledger import log_cost_entry
-
-
-def parse_args():
-    parser = argparse.ArgumentParser(description="Claude–GPT Bridge CLI")
-    parser.add_argument("prompt", type=str, help="Prompt to send")
-    parser.add_argument("turns", type=int, nargs="?", default=1, help="Conversation turns")
-    parser.add_argument("--gpt-model", type=str, default="gpt-4o-mini", help="OpenAI model name")
-    parser.add_argument("--claude-model", type=str, default="claude-haiku", help="Anthropic model name")
-    parser.add_argument("--max-tokens", type=int, default=512, help="Max tokens per call")
-    parser.add_argument("--ensure-output", action="store_true", help="Ensure output is returned")
-    parser.add_argument("--log-cost", action="store_true", help="Enable cost logging")
-    parser.add_argument("--parallel", action="store_true", help="Run Claude + GPT in parallel")
-    parser.add_argument("--mock", action="store_true", help="Use mock responses (no API cost)")
-    parser.add_argument("--router", choices=["on", "off"], default="off", help="Enable router for cheap→strong fallback")
-    return parser.parse_args()
-
-
-def _print_debug_header(args):
-    print("\n=== Claude–GPT Bridge ===")
-    print(f"Prompt: {args.prompt}")
-    print(f"Turns: {args.turns}")
-    print(f"Router: {args.router}")
-    print(f"GPT model: {args.gpt_model}")
-    print(f"Claude model: {args.claude_model}")
-    print("==========================\n")
-
-
-def main():
-    args = parse_args()
-    _print_debug_header(args)
-
-    try:
-        # Step 1: Pick model via router
-        chosen_gpt = args.gpt_model
-        chosen_claude = args.claude_model
-        if args.router == "on":
-            chosen_gpt, chosen_claude = choose_model(
-                args.prompt,
-                cheap_gpt="gpt-4o-mini",
-                strong_gpt="gpt-5",
-                cheap_claude="claude-haiku",
-                strong_claude="claude-sonnet-4"
-            )
-            print(f"[ROUTER] Selected GPT={chosen_gpt}, Claude={chosen_claude}")
-
-        # Step 2: Run the bridge
-        result, usage = run_bridge(
-            prompt=args.prompt,
-            turns=args.turns,
-            gpt_model=chosen_gpt,
-            claude_model=chosen_claude,
-            max_tokens=args.max_tokens,
-            ensure_output=args.ensure_output,
-            log_cost=args.log_cost,
-            parallel=args.parallel,
-=======
 from __future__ import annotations  # must be first!
 
 from dotenv import load_dotenv
@@ -137,28 +73,10 @@
         reply = run_once(
             args.prompt,
             use_router=args.router,
->>>>>>> fb8b5342
             mock=args.mock,
             max_tokens=args.max_tokens,
             dual=args.dual,
         )
-<<<<<<< HEAD
-
-        # Step 3: Log cost entry
-        if args.log_cost and usage:
-            log_cost_entry(
-                model_used=usage.get("model"),
-                tokens=usage.get("tokens", 0),
-                cost_usd=usage.get("cost", 0.0)
-            )
-
-        print("\n=== Output ===\n")
-        print(result)
-
-    except KeyboardInterrupt:
-        print("\n[INFO] Interrupted by user.")
-        sys.exit(130)
-=======
         output = f"\n=== Reply {i+1} ===\n{reply}\nBridge complete\n"
         return output
 
@@ -170,7 +88,6 @@
     else:
         for i in range(args.n):
             print(_worker(i))
->>>>>>> fb8b5342
 
 
 if __name__ == "__main__":
